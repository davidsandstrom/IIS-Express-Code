import * as os from 'os';
import * as path from 'path';
import * as fs from 'fs';
import * as vscode from 'vscode';

export interface Isettings {
    port: number;
    path: string;
<<<<<<< HEAD
    url?: string;
=======
    clr: clrVersion;
}
export enum clrVersion {
	v20 = <any>"v2.0",
	v40 = <any>"v4.0"
>>>>>>> e2197453
}

export function getSettings():Isettings{
    //Give some default values
    let settings:Isettings = {
        port : getRandomPort(),
        path: vscode.workspace.rootPath,
        clr: clrVersion.v40
    };
    
    // *******************************************
    // Checks that iisexpress.json exist
    // *******************************************
    let settingsFolderPath = vscode.workspace.rootPath + "\\.vscode";
	let settingsFilePath = settingsFolderPath + "\\iisexpress.json";

    
    //use -> https://www.npmjs.com/package/jsonfile
    var jsonfile = require('jsonfile');
    
    try {
        //Check if we can find the iisexpress config file from the path (get stat info on it)
        let fileCheck = fs.statSync(settingsFilePath);
        
        //read file .vscode\iisexpress.json and overwrite port property from iisexpress.json
        settings = jsonfile.readFileSync(settingsFilePath);
    }
    catch (err) {
        //file didn't exist so
        //create .vscode folder first
        fs.mkdirSync(settingsFolderPath);
        
        //jsonfile.writeFile (does not create path/folder if it does not exist)
        //The dir should be available & thus able to now write the file
       	jsonfile.writeFile(settingsFilePath, settings, {spaces: 2}, function (jsonErr) {
            if(jsonErr){
                console.error(jsonErr);
                vscode.window.showErrorMessage('Error creating iisexpress.json file: ' + jsonErr);
            }
        });
    }
    
    //Return an object back from verifications
    return settings;
    
}


//IIS Express docs recommend ports greater than 1024
//http://www.iis.net/learn/extensions/using-iis-express/running-iis-express-without-administrative-privileges
export function getRandomPort():number{
    return getRandomIntInclusive(1024,44399);
}


// Returns a random integer between min (included) and max (included)
//https://developer.mozilla.org/en-US/docs/Web/JavaScript/Reference/Global_Objects/Math/random
function getRandomIntInclusive(min:number, max:number):number {
    return Math.floor(Math.random() * (max - min + 1)) + min;
}<|MERGE_RESOLUTION|>--- conflicted
+++ resolved
@@ -6,15 +6,12 @@
 export interface Isettings {
     port: number;
     path: string;
-<<<<<<< HEAD
     url?: string;
-=======
     clr: clrVersion;
 }
 export enum clrVersion {
 	v20 = <any>"v2.0",
 	v40 = <any>"v4.0"
->>>>>>> e2197453
 }
 
 export function getSettings():Isettings{
