{
	"title": "JSON schema for VS Code IIS Express configuration file",
	"$schema": "http://json-schema.org/draft-04/schema#",
    "definitions": {
        "clr": {
            "enum": ["v2.0","v4.0"]
        }
    },
	"type": "object",
	 "properties": {
         "port": {
             "type": "integer",
             "description": "The port number you wish to use for IIS Express",
             "minimum": 1024,
             "maximum": 44399
        },
        "path": {
            "type": "string",
            "description": "This property is optional & allows you to set a path to the folder or subfolder as the root of your site/project for IIS Express to run"
        },
<<<<<<< HEAD
        "url": {
            "type": "string",
            "description": "This allows you to set the URL you wish to open - '/about/the-team'",
            "title": "Some super title"
=======
        "clr":{
            "$ref": "#/definitions/clr",
            "description": "This property is optional & allows you to set AppPool CLR version, 2.0 vs 4.0"
>>>>>>> e2197453
        }
    },
    "required": [
        "port"
    ]
}<|MERGE_RESOLUTION|>--- conflicted
+++ resolved
@@ -18,16 +18,13 @@
             "type": "string",
             "description": "This property is optional & allows you to set a path to the folder or subfolder as the root of your site/project for IIS Express to run"
         },
-<<<<<<< HEAD
         "url": {
             "type": "string",
-            "description": "This allows you to set the URL you wish to open - '/about/the-team'",
-            "title": "Some super title"
-=======
-        "clr":{
+            "description": "This property is optional & allows you to set the URL you wish to open eg: '/about/the-team'"
+	    },
+	    "clr":{
             "$ref": "#/definitions/clr",
             "description": "This property is optional & allows you to set AppPool CLR version, 2.0 vs 4.0"
->>>>>>> e2197453
         }
     },
     "required": [
